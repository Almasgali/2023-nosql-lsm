package ru.vk.itmo;

import org.junit.jupiter.api.Timeout;
import org.junit.jupiter.api.extension.ConditionEvaluationResult;
import org.junit.jupiter.api.extension.ExecutionCondition;
import org.junit.jupiter.api.extension.ExtendWith;
import org.junit.jupiter.api.extension.ExtensionContext;
import org.junit.jupiter.params.ParameterizedTest;
import org.junit.jupiter.params.provider.Arguments;
import org.junit.jupiter.params.provider.ArgumentsProvider;
import org.junit.jupiter.params.provider.ArgumentsSource;
import ru.vk.itmo.test.DaoFactory;

import java.io.IOException;
import java.lang.annotation.ElementType;
import java.lang.annotation.Retention;
import java.lang.annotation.RetentionPolicy;
import java.lang.annotation.Target;
import java.lang.reflect.InvocationTargetException;
import java.nio.file.FileVisitResult;
import java.nio.file.Files;
import java.nio.file.Path;
import java.nio.file.SimpleFileVisitor;
import java.nio.file.attribute.BasicFileAttributes;
import java.security.CodeSource;
import java.util.ArrayList;
import java.util.List;
import java.util.Objects;
import java.util.concurrent.atomic.AtomicInteger;
import java.util.function.Supplier;
import java.util.stream.Collectors;
import java.util.stream.Stream;

@Target({ElementType.ANNOTATION_TYPE, ElementType.METHOD})
@Retention(RetentionPolicy.RUNTIME)
@ParameterizedTest
@ArgumentsSource(DaoTest.DaoList.class)
@ExtendWith(DaoTest.DaoList.class)
@Timeout(10)
public @interface DaoTest {

    int stage();

    /**
<<<<<<< HEAD
     * 0 - no max stage, test will be executed id stage <= factory stage
     * n > 0 - test will be executed if n <= factory stage
=======
     * 0 - no max stage, test will be executed if stage <= factory stage
     * n > 0 - test will be executed if stage <= factory stage >= maxStage
>>>>>>> 6e19c048
     */
    int maxStage() default 0;

    class DaoList implements ArgumentsProvider, ExecutionCondition {
        private static final AtomicInteger ID = new AtomicInteger();
        private static final ExtensionContext.Namespace NAMESPACE = ExtensionContext.Namespace.create("dao");

        private List<Class<?>> getFactories(ExtensionContext context) throws Exception {
            if (context.getStore(NAMESPACE).get("factories") == null) {
                CodeSource codeSource = DaoFactory.class.getProtectionDomain().getCodeSource();
                Path path = Path.of(codeSource.getLocation().toURI());
                try (Stream<Path> walk = Files.walk(path)) {
                    List<Class<?>> factories = walk
                            .filter(p -> p.getFileName().toString().endsWith(".class"))
                            .map(p -> getDaoClass(path, p))
                            .filter(Objects::nonNull)
                            .collect(Collectors.toList());

                    List<Class<?>> maxFactories = new ArrayList<>();
                    long maxStage = 0;
                    for (Class<?> factory : factories) {
                        DaoFactory annotation = factory.getAnnotation(DaoFactory.class);
                        long stage = ((long) annotation.stage()) << 32 | annotation.week();
                        if (stage < maxStage) {
                            continue;
                        }
                        if (stage > maxStage) {
                            maxStage = stage;
                            maxFactories.clear();
                        }
                        maxFactories.add(factory);
                    }

                    if (maxFactories.isEmpty()) {
                        throw new IllegalStateException("No DaoFactory declared under ru.vk.itmo.test.<username> package");
                    }
                    context.getStore(NAMESPACE).put("factories", maxFactories);
                }
            }
            //noinspection unchecked
            return (List<Class<?>>) context.getStore(NAMESPACE).get("factories");
        }

        @Override
        public Stream<? extends Arguments> provideArguments(ExtensionContext context) throws Exception {
            List<Class<?>> maxFactories = getFactories(context);

            if (maxFactories.isEmpty()) {
                throw new IllegalStateException("No DaoFactory declared under ru.vk.itmo.test.<username> package");
            }

            return maxFactories.stream().map(c -> {
                try {
                    Class<?> parameterType = context.getRequiredTestMethod().getParameterTypes()[0];
                    if (parameterType == Dao.class) {
                        Dao<String, Entry<String>> dao = createDao(context, c);
                        return Arguments.of(dao);
                    } else if (parameterType == Supplier.class) {
                        return Arguments.of((Supplier<Dao<String, Entry<String>>>) () -> {
                            try {
                                return createDao(context, c);
                            } catch (Exception e) {
                                throw new RuntimeException(e);
                            }
                        });
                    }
                    throw new IllegalArgumentException("Unknown type:" + parameterType);
                } catch (Exception e) {
                    throw new RuntimeException(e);
                }
            });
        }

        private Class<?> getDaoClass(Path path, Path p) {
            StringBuilder result = new StringBuilder();
            for (Path subPath : path.relativize(p)) {
                result.append(subPath).append(".");
            }
            String className = result.substring(0, result.length() - ".class.".length());
            Class<?> clazz;
            try {
                clazz = Class.forName(className, false, DaoFactory.class.getClassLoader());
            } catch (ClassNotFoundException e) {
                throw new RuntimeException(e);
            }
            if (clazz.getAnnotation(DaoFactory.class) == null) {
                return null;
            }
            if (!clazz.getPackageName().startsWith("ru.vk.itmo.test.")) {
                throw new IllegalArgumentException("DaoFactory should be under package ru.vk.itmo.test.<username>");
            }
            return clazz;
        }

        private Dao<String, Entry<String>> createDao(ExtensionContext context, Class<?> clazz) throws IOException, InstantiationException, IllegalAccessException, InvocationTargetException, NoSuchMethodException {
            Path tmp = Files.createTempDirectory("dao");
            long flushThreshold = 1 << 20; // 1 MB

            DaoFactory.Factory<?, ?> f = (DaoFactory.Factory<?, ?>) clazz.getDeclaredConstructor().newInstance();
            Dao<String, Entry<String>> dao = f.createStringDao(new Config(tmp, flushThreshold));

            ExtensionContext.Store.CloseableResource res = () -> {
                dao.close();
                if (!Files.exists(tmp)) {
                    return;
                }
                Files.walkFileTree(tmp, new SimpleFileVisitor<>() {
                    @Override
                    public FileVisitResult visitFile(Path file, BasicFileAttributes attrs) throws IOException {
                        Files.delete(file);
                        return FileVisitResult.CONTINUE;
                    }

                    @Override
                    public FileVisitResult postVisitDirectory(Path dir, IOException exc) throws IOException {
                        Files.delete(dir);
                        return FileVisitResult.CONTINUE;
                    }
                });
            };

            context.getStore(NAMESPACE).put(String.valueOf(ID.incrementAndGet()), res);

            return dao;
        }

        @Override
        public ConditionEvaluationResult evaluateExecutionCondition(ExtensionContext context) {
            try {
                List<Class<?>> factories = getFactories(context);
                int minStage = context.getRequiredTestMethod().getAnnotation(DaoTest.class).stage();
                int maxStage = context.getRequiredTestMethod().getAnnotation(DaoTest.class).maxStage();
                if (factories.isEmpty()) {
                    throw new IllegalStateException("No DaoFactory declared under ru.vk.itmo.test.<username> package");
                }
<<<<<<< HEAD
                int daoState = factories.get(0).getAnnotation(DaoFactory.class).stage();

                if (minStage > daoState || (maxStage > 0 && maxStage < daoState)) {
=======
                int daoStage = factories.get(0).getAnnotation(DaoFactory.class).stage();
                if (minStage > daoStage || (maxStage > 0 && maxStage < daoStage)) {
>>>>>>> 6e19c048
                    return ConditionEvaluationResult.disabled("Implementation is not ready");
                }
                return ConditionEvaluationResult.enabled("Implementation is ready");
            } catch (Exception e) {
                throw new RuntimeException(e);
            }
        }
    }

}<|MERGE_RESOLUTION|>--- conflicted
+++ resolved
@@ -42,13 +42,8 @@
     int stage();
 
     /**
-<<<<<<< HEAD
-     * 0 - no max stage, test will be executed id stage <= factory stage
-     * n > 0 - test will be executed if n <= factory stage
-=======
      * 0 - no max stage, test will be executed if stage <= factory stage
      * n > 0 - test will be executed if stage <= factory stage >= maxStage
->>>>>>> 6e19c048
      */
     int maxStage() default 0;
 
@@ -184,14 +179,8 @@
                 if (factories.isEmpty()) {
                     throw new IllegalStateException("No DaoFactory declared under ru.vk.itmo.test.<username> package");
                 }
-<<<<<<< HEAD
-                int daoState = factories.get(0).getAnnotation(DaoFactory.class).stage();
-
-                if (minStage > daoState || (maxStage > 0 && maxStage < daoState)) {
-=======
                 int daoStage = factories.get(0).getAnnotation(DaoFactory.class).stage();
                 if (minStage > daoStage || (maxStage > 0 && maxStage < daoStage)) {
->>>>>>> 6e19c048
                     return ConditionEvaluationResult.disabled("Implementation is not ready");
                 }
                 return ConditionEvaluationResult.enabled("Implementation is ready");
