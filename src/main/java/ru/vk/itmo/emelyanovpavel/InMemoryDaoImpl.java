--- conflicted
+++ resolved
@@ -20,13 +20,10 @@
 import java.util.concurrent.ConcurrentNavigableMap;
 import java.util.concurrent.ConcurrentSkipListMap;
 
-<<<<<<< HEAD
-=======
 import static java.lang.foreign.ValueLayout.JAVA_LONG_UNALIGNED;
 import static java.nio.channels.FileChannel.MapMode.READ_ONLY;
 import static java.nio.channels.FileChannel.MapMode.READ_WRITE;
 
->>>>>>> 6e19c048
 public class InMemoryDaoImpl implements Dao<MemorySegment, Entry<MemorySegment>> {
     public static final long NULL_VALUE = -1;
     private static final String DIR_MAME = "ss_table";
@@ -43,13 +40,6 @@
     private final List<SSTable> ssTables = new ArrayList<>();
     private final Arena arena = Arena.ofShared();
 
-<<<<<<< HEAD
-    private final ConcurrentNavigableMap<MemorySegment, Entry<MemorySegment>> storage;
-
-    public InMemoryDaoImpl() {
-        storage = new ConcurrentSkipListMap<>(new MemorySegmentComparator());
-    }
-=======
     public InMemoryDaoImpl(Path path) throws IOException {
         configPath = path;
         storage = new ConcurrentSkipListMap<>(new MemorySegmentComparator());
@@ -80,7 +70,6 @@
         }
         return null;
     }
->>>>>>> 6e19c048
 
     @Override
     public Iterator<Entry<MemorySegment>> get(MemorySegment from, MemorySegment to) {
